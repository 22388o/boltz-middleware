{
  "name": "boltz-middleware",
  "version": "1.0.0-beta",
  "description": "Reference implementation of boltz-backend",
  "main": "dist/BoltzMiddleware.js",
  "bin": "bin/boltzm",
  "scripts": {
    "proto": "cross-os proto",
    "compile": "tsc && cross-os postcompile",
    "compile:watch": "tsc -w",
    "start": "node bin/boltzm",
    "nodemon": "nodemon --watch dist -e js bin/boltzm",
    "dev": "npm run compile && npm run start",
    "dev:watch": "concurrently --kill-others \"npm run compile:watch\" \"npm run nodemon\"",
    "lint": "tslint --project tsconfig.json && tslint --config tslint-alt.json 'bin/*' 'test/**/*.ts'",
    "lint:fix": "tslint --fix --project tsconfig.json && tslint --config tslint-alt.json 'bin/*' 'test/**/*.ts'",
    "test": "npm run test:unit",
<<<<<<< HEAD
    "test:unit": "mocha test/unit/*.spec.ts test/unit/rates/*.spec.ts test/unit/backup/*.spec.ts test/unit/report/*.spec.ts"
=======
    "test:unit": "mocha test/unit/*.spec.ts test/unit/rates/*.spec.ts",
    "changelog": "conventional-changelog -p angular -i CHANGELOG.md -s",
    "prepublishOnly": "npm run compile"
>>>>>>> d347fe78
  },
  "cross-os": {
    "postcompile": {
      "linux": "rsync -am --include '*/' --include '*' lib/proto/ dist/proto",
      "darwin": "rsync -am --include '*/' --include '*' lib/proto/ dist/proto",
      "win32": "xcopy /s lib\\proto\\* dist\\proto\\* >nul"
    },
    "proto": {
      "linux": "./node_modules/grpc-tools/bin/protoc --js_out='import_style=commonjs,binary:lib/proto' --ts_out='lib/proto' --grpc_out='lib/proto' --plugin='protoc-gen-grpc=node_modules/.bin/grpc_tools_node_protoc_plugin' --plugin='protoc-gen-ts=node_modules/grpc_tools_node_protoc_ts/bin/protoc-gen-ts' -I='proto' proto/*.proto",
      "darwin": "./node_modules/grpc-tools/bin/protoc --js_out='import_style=commonjs,binary:lib/proto' --ts_out='lib/proto' --grpc_out='lib/proto' --plugin='protoc-gen-grpc=node_modules/.bin/grpc_tools_node_protoc_plugin' --plugin='protoc-gen-ts=node_modules/grpc_tools_node_protoc_ts/bin/protoc-gen-ts' -I='proto' proto/*.proto",
      "win32": "node_modules\\grpc-tools\\bin\\protoc --js_out=\"import_style=commonjs,binary:lib\\proto\" --ts_out=\"lib\\proto\" --grpc_out=\"lib\\proto\" --plugin=\"protoc-gen-grpc=node_modules\\.bin\\grpc_tools_node_protoc_plugin.cmd\" --plugin=\"protoc-gen-ts=node_modules\\.bin\\protoc-gen-ts.cmd\" -I=\"proto\" proto\\boltzrpc.proto"
    }
  },
  "license": "AGPL-3.0",
  "repository": {
    "type": "git",
    "url": "git+https://github.com/BoltzExchange/boltz-middleware.git"
  },
  "dependencies": {
    "@boltz/bolt11": "^1.2.5",
    "@google-cloud/storage": "^2.5.0",
    "axios": "^0.18.0",
    "bluebird": "^3.5.4",
    "cors": "^2.8.5",
    "cross-os": "^1.3.0",
    "discord.js": "^11.4.2",
    "express": "^4.16.4",
    "grpc": "^1.20.0",
    "node-schedule": "^1.3.2",
    "sequelize": "^5.7.6",
    "sqlite3": "^4.0.6",
    "toml": "^3.0.0",
    "winston": "^3.2.1",
    "yargs": "^13.2.2"
  },
  "devDependencies": {
    "@types/bluebird": "^3.5.26",
    "@types/chai": "^4.1.7",
    "@types/cors": "^2.8.5",
    "@types/express": "^4.16.1",
    "@types/mocha": "^5.2.6",
    "@types/node": "^11.13.8",
    "@types/node-schedule": "^1.2.3",
    "@types/yargs": "^13.0.0",
    "chai": "^4.2.0",
    "concurrently": "^4.1.0",
    "conventional-changelog": "^3.1.4",
    "grpc-tools": "^1.7.3",
    "grpc_tools_node_protoc_ts": "^2.5.0",
    "mocha": "^6.1.4",
    "nodemon": "^1.18.11",
    "ts-mockito": "^2.3.1",
    "ts-node": "^8.1.0",
    "tslint": "^5.16.0",
    "tslint-config-airbnb": "^5.11.1",
    "tslint-no-circular-imports": "^0.6.2",
    "typescript": "^3.4.5"
  }
}<|MERGE_RESOLUTION|>--- conflicted
+++ resolved
@@ -15,13 +15,9 @@
     "lint": "tslint --project tsconfig.json && tslint --config tslint-alt.json 'bin/*' 'test/**/*.ts'",
     "lint:fix": "tslint --fix --project tsconfig.json && tslint --config tslint-alt.json 'bin/*' 'test/**/*.ts'",
     "test": "npm run test:unit",
-<<<<<<< HEAD
-    "test:unit": "mocha test/unit/*.spec.ts test/unit/rates/*.spec.ts test/unit/backup/*.spec.ts test/unit/report/*.spec.ts"
-=======
-    "test:unit": "mocha test/unit/*.spec.ts test/unit/rates/*.spec.ts",
+    "test:unit": "mocha test/unit/*.spec.ts test/unit/rates/*.spec.ts test/unit/backup/*.spec.ts test/unit/report/*.spec.ts",
     "changelog": "conventional-changelog -p angular -i CHANGELOG.md -s",
     "prepublishOnly": "npm run compile"
->>>>>>> d347fe78
   },
   "cross-os": {
     "postcompile": {
